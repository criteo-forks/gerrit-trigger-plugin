--- conflicted
+++ resolved
@@ -96,15 +96,14 @@
             }
             event.fireBuildCompleted(r);
             if (!cause.isSilentMode()) {
-<<<<<<< HEAD
-                PatchSetKey key = memory.completed(event, r);
+                memory.completed(event, r);
 
                 if (r.getResult().isWorseThan(Result.SUCCESS)) {
                     try {
                         // Attempt to record the failure message, if applicable
                         String failureMessage = this.obtainFailureMessage(event, r, listener);
                         logger.info("Obtained failure message: {}", failureMessage);
-                        memory.setEntryFailureMessage(key, r, failureMessage);
+                        memory.setEntryFailureMessage(event, r, failureMessage);
                     } catch (IOException e) {
                         listener.error("[gerrit-trigger] Unable to read failure message from the workspace.");
                         logger.warn("IOException while obtaining failure message for build: "
@@ -116,19 +115,14 @@
                     }
                 }
 
-                updateTriggerContexts(r, key);
-                if (memory.isAllBuildsCompleted(key)) {
-=======
-                memory.completed(event, r);
                 updateTriggerContexts(r);
-                if (memory.isAllBuildsCompleted(cause.getEvent())) {
->>>>>>> d9b7e37b
+                if (memory.isAllBuildsCompleted(event)) {
                     try {
                         logger.info("All Builds are completed for cause: {}", cause);
                         event.fireAllBuildsCompleted();
                         NotificationFactory.getInstance().queueBuildCompleted(memory.getMemoryImprint(event), listener);
                     } finally {
-                        memory.forget(cause.getEvent());
+                        memory.forget(event);
                     }
                 } else {
                     logger.info("Waiting for more builds to complete for cause [{}]. Status: \n{}",
@@ -165,8 +159,8 @@
      *
      * @param r   the build.
      * @see BuildMemory#updateTriggerContext(
-     *      com.sonyericsson.hudson.plugins.gerrit.trigger.gerritnotifier.model.BuildMemory.PatchSetKey,
-     *      com.sonyericsson.hudson.plugins.gerrit.trigger.hudsontrigger.GerritCause, hudson.model.AbstractBuild)
+     *                  com.sonyericsson.hudson.plugins.gerrit.trigger.hudsontrigger.GerritCause,
+     *                  hudson.model.AbstractBuild)
      */
     protected void updateTriggerContexts(AbstractBuild r) {
         List<Cause> causes = r.getCauses();
@@ -335,7 +329,7 @@
      * @throws IOException In case of an error communicating with the {@link FilePath} or {@link EnvVars Environment}
      * @throws InterruptedException If interrupted while working with the {@link FilePath} or {@link EnvVars Environment}
      */
-    private String obtainFailureMessage(PatchsetCreated event, AbstractBuild build, TaskListener listener)
+    private String obtainFailureMessage(GerritTriggeredEvent event, AbstractBuild build, TaskListener listener)
             throws IOException, InterruptedException {
         AbstractProject project = build.getProject();
         String content = null;
