--- conflicted
+++ resolved
@@ -169,11 +169,7 @@
           branches = new ArrayList<Branch>();
           topics = new ArrayList<Topic>();
           filePaths = new ArrayList<FilePath>();
-<<<<<<< HEAD
-          dynamicGerritProject = new GerritProject(type, text, branches, filePaths, serverName);
-=======
-          dynamicGerritProject = new GerritProject(type, text, branches, topics, filePaths);
->>>>>>> 7a1e59ad
+          dynamicGerritProject = new GerritProject(type, text, branches, topics, filePaths, serverName);
         } else if (SHORTNAME_BRANCH.equals(item)) { // Branch
           if (branches == null) {
             throw new ParseException("Line " + lineNr + ": attempt to use 'Branch' before 'Project'", lineNr);
