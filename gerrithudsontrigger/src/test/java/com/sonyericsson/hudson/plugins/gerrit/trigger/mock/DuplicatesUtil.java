/*
 *  The MIT License
 *
 *  Copyright 2011 Sony Ericsson Mobile Communications. All rights reserved.
 *  Copyright 2012 Sony Mobile Communications AB. All rights reserved.
 *
 *  Permission is hereby granted, free of charge, to any person obtaining a copy
 *  of this software and associated documentation files (the "Software"), to deal
 *  in the Software without restriction, including without limitation the rights
 *  to use, copy, modify, merge, publish, distribute, sublicense, and/or sell
 *  copies of the Software, and to permit persons to whom the Software is
 *  furnished to do so, subject to the following conditions:
 *
 *  The above copyright notice and this permission notice shall be included in
 *  all copies or substantial portions of the Software.
 *
 *  THE SOFTWARE IS PROVIDED "AS IS", WITHOUT WARRANTY OF ANY KIND, EXPRESS OR
 *  IMPLIED, INCLUDING BUT NOT LIMITED TO THE WARRANTIES OF MERCHANTABILITY,
 *  FITNESS FOR A PARTICULAR PURPOSE AND NONINFRINGEMENT. IN NO EVENT SHALL THE
 *  AUTHORS OR COPYRIGHT HOLDERS BE LIABLE FOR ANY CLAIM, DAMAGES OR OTHER
 *  LIABILITY, WHETHER IN AN ACTION OF CONTRACT, TORT OR OTHERWISE, ARISING FROM,
 *  OUT OF OR IN CONNECTION WITH THE SOFTWARE OR THE USE OR OTHER DEALINGS IN
 *  THE SOFTWARE.
 */
package com.sonyericsson.hudson.plugins.gerrit.trigger.mock;

import com.gargoylesoftware.htmlunit.html.HtmlForm;
import com.sonyericsson.hudson.plugins.gerrit.gerritevents.dto.events.PatchsetCreated;
import com.sonyericsson.hudson.plugins.gerrit.trigger.PluginImpl;
import com.sonyericsson.hudson.plugins.gerrit.trigger.hudsontrigger.GerritTrigger;
import com.sonyericsson.hudson.plugins.gerrit.trigger.hudsontrigger.data.Branch;
import com.sonyericsson.hudson.plugins.gerrit.trigger.hudsontrigger.data.CompareType;
import com.sonyericsson.hudson.plugins.gerrit.trigger.hudsontrigger.data.GerritProject;
import com.sonyericsson.hudson.plugins.gerrit.trigger.hudsontrigger.events.PluginCommentAddedEvent;
import com.sonyericsson.hudson.plugins.gerrit.trigger.hudsontrigger.events.PluginGerritEvent;
import hudson.model.AbstractBuild;
import hudson.model.FreeStyleBuild;
import hudson.model.FreeStyleProject;
import hudson.util.RunList;
import org.jvnet.hudson.test.HudsonTestCase;

import java.io.File;
import java.io.FileWriter;
import java.net.URI;
import java.util.Collections;
import java.util.LinkedList;
import java.util.List;
import java.util.concurrent.atomic.AtomicReference;

/**
 * @author Robert Sandell &lt;robert.sandell@sonyericsson.com&gt;
 */
public abstract class DuplicatesUtil {

    /**
     * Utility constructor.
     */
    private DuplicatesUtil() {

    }

    /**
     * Creates a {@link FreeStyleProject} with a gerrit-trigger configured.
     *
     * @param base the test case that is doing the current testing.
     * @param name the name of the new job.
     * @return the project.
     *
     * @throws Exception if so.
     */
    public static FreeStyleProject createGerritTriggeredJob(HudsonTestCase base, String name) throws Exception {
        FreeStyleProject p = base.hudson.createProject(FreeStyleProject.class, name);
        List<GerritProject> projects = new LinkedList<GerritProject>();
        projects.add(new GerritProject(CompareType.ANT, "**",
                Collections.singletonList(new Branch(CompareType.ANT, "**")), null, name));
        p.addTrigger(new GerritTrigger(projects, null,
                null, null, null, null, null, null, null, null, null, null,
<<<<<<< HEAD
                false, true, false, null, null, null, null, null, null, null,
                PluginImpl.DEFAULT_SERVER_NAME, null, false, null));
=======
                false, true, false, null, null, null, null, null, null, null, null, false, false, null));
>>>>>>> 02957031
        base.submit(base.createWebClient().getPage(p, "configure").getFormByName("config"));
        return p;
    }

    /**
     * Creates a {@link FreeStyleProject} with a gerrit-trigger dynamically configured.
     *
     * @param base the test case that is doing the current testing.
     * @param name the name of the new job.
     * @return the project.
     *
     * @throws Exception if so.
     */
    public static FreeStyleProject createGerritDynamicTriggeredJob(HudsonTestCase base, String name) throws Exception {
        FreeStyleProject p = base.hudson.createProject(FreeStyleProject.class, name);
        List<GerritProject> projects = new LinkedList<GerritProject>();

        File file = File.createTempFile("dynamic", "txt");
        FileWriter fw = new FileWriter(file);
        fw.write("p=project\n");
        fw.write("b=branch");
        fw.close();
        List<PluginGerritEvent> list = new LinkedList<PluginGerritEvent>();
        URI uri = file.toURI();
        String filepath = uri.toURL().toString();
        GerritTrigger trigger = new GerritTrigger(projects, null,
                null, null, null, null, null, null, null, null, null, null, false, true,
<<<<<<< HEAD
                false, null, null, null, null, null, null, null, PluginImpl.DEFAULT_SERVER_NAME, list, true, filepath);
=======
                false, null, null, null, null, null, null, null, list, true, false, filepath);
>>>>>>> 02957031
        p.addTrigger(trigger);
        base.submit(base.createWebClient().getPage(p, "configure").getFormByName("config"));
        return p;
    }

    /**
     * Creates a {@link FreeStyleProject} with a gerrit-trigger configured for Code Review +1.
     *
     * @param base the test case that is doing the current testing.
     * @param name the name of the new job.
     * @return the project.
     *
     * @throws Exception if so.
     */
    public static FreeStyleProject createGerritTriggeredJobForCommentAdded(HudsonTestCase base, String name)
            throws Exception {
        FreeStyleProject p = base.hudson.createProject(FreeStyleProject.class, name);
        List<GerritProject> projects = new LinkedList<GerritProject>();
        projects.add(new GerritProject(CompareType.ANT, "**",
                Collections.singletonList(new Branch(CompareType.ANT, "**")), null, name));
        PluginCommentAddedEvent event = new PluginCommentAddedEvent("CRVW", "1");
        List<PluginGerritEvent> list = new LinkedList<PluginGerritEvent>();
        list.add(event);
        p.addTrigger(new GerritTrigger(projects, null,
                null, null, null, null, null, null, null, null, null, null,
<<<<<<< HEAD
                false, true, false, null, null, null, null, null, null, null,
                PluginImpl.DEFAULT_SERVER_NAME, list, false, null));
=======
                false, true, false, null, null, null, null, null, null, null, list, false, false, null));
>>>>>>> 02957031
        base.submit(base.createWebClient().getPage(p, "configure").getFormByName("config"));
        return p;
    }

    /**
     * Finds the form in the html document that performs the provided action.
     *
     * @param action the action to search for.
     * @param forms  the html forms in the document.
     * @return the form, or null of there is none.
     */
    public static HtmlForm getFormWithAction(String action, List<HtmlForm> forms) {
        for (HtmlForm f : forms) {
            if (f.getActionAttribute().equalsIgnoreCase(action)) {
                return f;
            }
        }
        return null;
    }

    //CS IGNORE MagicNumber FOR NEXT 50 LINES. REASON: Testdata.
    /**
     * Waits for a build to start for the specified event.
     *
     * @param event     the event to monitor.
     * @param timeoutMs the maximum time in ms to wait for the build to start.
     * @return the build that started.
     */
    public static AbstractBuild waitForBuildToStart(PatchsetCreated event, int timeoutMs) {
        long startTime = System.currentTimeMillis();
        final AtomicReference<AbstractBuild> ref = new AtomicReference<AbstractBuild>();
        event.addListener(new GerritEventLifeCycleAdaptor() {
            @Override
            public void buildStarted(PatchsetCreated event, AbstractBuild build) {
                ref.getAndSet(build);
            }
        });
        while (ref.get() == null) {
            if (System.currentTimeMillis() - startTime >= timeoutMs) {
                throw new RuntimeException("Timeout!");
            }
            try {
                Thread.sleep(500);
            } catch (InterruptedException e) {
                System.err.println("Interrupted while waiting!");
            }
        }
        return ref.get();
    }

    //CS IGNORE MagicNumber FOR NEXT 50 LINES. REASON: Testdata.
    /**
     * Utility method that returns when the expected number of builds are done, or the timeout has expired.
     *
     * @param project   the project to check
     * @param number    the number of builds to wait for.
     * @param timeoutMs the timeout in ms.
     * @return the builds.
     */
    public static RunList<FreeStyleBuild> waitForBuilds(FreeStyleProject project, int number, int timeoutMs) {
        long startTime = System.currentTimeMillis();
        while (project.getBuilds().size() < number) {
            if (System.currentTimeMillis() - startTime >= timeoutMs) {
                throw new RuntimeException("Timeout!");
            }
            try {
                Thread.sleep(500);
            } catch (InterruptedException e) {
                System.err.println("Interrupted while waiting!");
            }
        }
        boolean allDone = false;
        do {
            boolean thisTime = true;
            for (AbstractBuild b : project.getBuilds()) {
                if (b.isBuilding()) {
                    thisTime = false;
                }
            }
            if (thisTime) {
                allDone = true;
            } else {
                if (System.currentTimeMillis() - startTime >= timeoutMs) {
                    throw new RuntimeException("Timeout!");
                }
                try {
                    Thread.sleep(500);
                } catch (InterruptedException e) {
                    System.err.println("Interrupted while waiting!");
                }
            }
        } while (!allDone);
        return project.getBuilds();
    }
}<|MERGE_RESOLUTION|>--- conflicted
+++ resolved
@@ -75,12 +75,8 @@
                 Collections.singletonList(new Branch(CompareType.ANT, "**")), null, name));
         p.addTrigger(new GerritTrigger(projects, null,
                 null, null, null, null, null, null, null, null, null, null,
-<<<<<<< HEAD
                 false, true, false, null, null, null, null, null, null, null,
-                PluginImpl.DEFAULT_SERVER_NAME, null, false, null));
-=======
-                false, true, false, null, null, null, null, null, null, null, null, false, false, null));
->>>>>>> 02957031
+                PluginImpl.DEFAULT_SERVER_NAME, null, false, false, null));
         base.submit(base.createWebClient().getPage(p, "configure").getFormByName("config"));
         return p;
     }
@@ -108,11 +104,8 @@
         String filepath = uri.toURL().toString();
         GerritTrigger trigger = new GerritTrigger(projects, null,
                 null, null, null, null, null, null, null, null, null, null, false, true,
-<<<<<<< HEAD
-                false, null, null, null, null, null, null, null, PluginImpl.DEFAULT_SERVER_NAME, list, true, filepath);
-=======
-                false, null, null, null, null, null, null, null, list, true, false, filepath);
->>>>>>> 02957031
+                false, null, null, null, null, null, null, null, PluginImpl.DEFAULT_SERVER_NAME,
+                list, true, false, filepath);
         p.addTrigger(trigger);
         base.submit(base.createWebClient().getPage(p, "configure").getFormByName("config"));
         return p;
@@ -138,12 +131,8 @@
         list.add(event);
         p.addTrigger(new GerritTrigger(projects, null,
                 null, null, null, null, null, null, null, null, null, null,
-<<<<<<< HEAD
                 false, true, false, null, null, null, null, null, null, null,
-                PluginImpl.DEFAULT_SERVER_NAME, list, false, null));
-=======
-                false, true, false, null, null, null, null, null, null, null, list, false, false, null));
->>>>>>> 02957031
+                PluginImpl.DEFAULT_SERVER_NAME, list, false, false, null));
         base.submit(base.createWebClient().getPage(p, "configure").getFormByName("config"));
         return p;
     }
