/*
 *  The MIT License
 *
 *  Copyright 2010 Sony Ericsson Mobile Communications.
 *
 *  Permission is hereby granted, free of charge, to any person obtaining a copy
 *  of this software and associated documentation files (the "Software"), to deal
 *  in the Software without restriction, including without limitation the rights
 *  to use, copy, modify, merge, publish, distribute, sublicense, and/or sell
 *  copies of the Software, and to permit persons to whom the Software is
 *  furnished to do so, subject to the following conditions:
 *
 *  The above copyright notice and this permission notice shall be included in
 *  all copies or substantial portions of the Software.
 *
 *  THE SOFTWARE IS PROVIDED "AS IS", WITHOUT WARRANTY OF ANY KIND, EXPRESS OR
 *  IMPLIED, INCLUDING BUT NOT LIMITED TO THE WARRANTIES OF MERCHANTABILITY,
 *  FITNESS FOR A PARTICULAR PURPOSE AND NONINFRINGEMENT. IN NO EVENT SHALL THE
 *  AUTHORS OR COPYRIGHT HOLDERS BE LIABLE FOR ANY CLAIM, DAMAGES OR OTHER
 *  LIABILITY, WHETHER IN AN ACTION OF CONTRACT, TORT OR OTHERWISE, ARISING FROM,
 *  OUT OF OR IN CONNECTION WITH THE SOFTWARE OR THE USE OR OTHER DEALINGS IN
 *  THE SOFTWARE.
 */
package com.sonyericsson.hudson.plugins.gerrit.gerritevents.dto.events;

import com.sonyericsson.hudson.plugins.gerrit.gerritevents.GerritQueryException;
import com.sonyericsson.hudson.plugins.gerrit.gerritevents.GerritQueryHandler;
import com.sonyericsson.hudson.plugins.gerrit.gerritevents.dto.GerritEventType;
import com.sonyericsson.hudson.plugins.gerrit.gerritevents.dto.GerritJsonEvent;
import com.sonyericsson.hudson.plugins.gerrit.gerritevents.dto.attr.Account;
<<<<<<< HEAD
import com.sonyericsson.hudson.plugins.gerrit.gerritevents.dto.attr.Change;
import com.sonyericsson.hudson.plugins.gerrit.gerritevents.dto.attr.PatchSet;
import com.sonyericsson.hudson.plugins.gerrit.gerritevents.dto.events.lifecycle.GerritEventLifecycle;
import net.sf.json.JSONArray;
=======
>>>>>>> d9b7e37b
import net.sf.json.JSONObject;
import org.slf4j.Logger;
import org.slf4j.LoggerFactory;

import java.io.IOException;
import java.util.LinkedList;
import java.util.List;

import static com.sonyericsson.hudson.plugins.gerrit.gerritevents.dto.GerritEventKeys.UPLOADER;

/**
 * A DTO representation of the patchset-created Gerrit Event.
 * @author Robert Sandell &lt;robert.sandell@sonyericsson.com&gt;
 */
<<<<<<< HEAD
public class PatchsetCreated extends GerritEventLifecycle implements GerritJsonEvent {


   private static final Logger logger = LoggerFactory.getLogger(PatchsetCreated.class);
    /**
     * The Gerrit change the event is related to.
     */
    private Change change;

    /**
     * Refers to a specific patchset within a change.
     */
    private PatchSet patchSet;

    /**
     * The uploader of the patch-set.
     */
    private Account uploader;
=======
public class PatchsetCreated extends GerritTriggeredEvent implements GerritJsonEvent {
    /* Uploader has been replaced by GerritTriggeredEvent.acconut.
     * This allows old builds to deserialize without warnings. */
    @SuppressWarnings("unused")
    private transient Account uploader;
>>>>>>> d9b7e37b

    /**
     * The changed files in this patchset.
     */
    private List<String> files;

    @Override
    public GerritEventType getEventType() {
        return GerritEventType.PATCHSET_CREATED;
    }

    @Override
    public boolean isScorable() {
        return true;
    }

    /**
     * Queries gerrit for the files included in this patch set.
     * @param gerritQueryHandler the query handler, responsible for the queries to gerrit.
     * @return a list of files that are part of this patch set.
     */
    public List<String> getFiles(GerritQueryHandler gerritQueryHandler) {
        if (files == null) {
            files = new LinkedList<String>();
            try {
                List<JSONObject> jsonList = gerritQueryHandler.queryFiles("change:" + getChange().getId());
                for (JSONObject json : jsonList) {
                    if (json.has("type") && "stats".equalsIgnoreCase(json.getString("type"))) {
                        continue;
                    }
                    if (json.has("currentPatchSet")) {
                        JSONObject currentPatchSet = json.getJSONObject("currentPatchSet");
                        if (currentPatchSet.has("files")) {
                            JSONArray changedFiles = currentPatchSet.optJSONArray("files");
                            for (int i = 0; i < changedFiles.size(); i++) {
                                JSONObject file = changedFiles.getJSONObject(i);
                                files.add(file.getString("file"));
                            }
                        }
                    }
                }
            } catch (IOException e) {
                logger.error("IOException occured. ", e);
            } catch (GerritQueryException e) {
                logger.error("Bad query. ", e);
            }
        }
        return files;
    }

    @Override
    public void fromJson(JSONObject json) {
        super.fromJson(json);
        if (json.containsKey(UPLOADER)) {
            this.account = new Account(json.getJSONObject(UPLOADER));
        }
    }

    @Override
    public String toString() {
        return "PatchsetCreated: " + change + " " + patchSet;
    }
}<|MERGE_RESOLUTION|>--- conflicted
+++ resolved
@@ -1,7 +1,8 @@
 /*
  *  The MIT License
  *
- *  Copyright 2010 Sony Ericsson Mobile Communications.
+ *  Copyright 2010 Sony Ericsson Mobile Communications. All rights reserved.
+ *  Copyright 2012 Sony Mobile Communications AB. All rights reserved.
  *
  *  Permission is hereby granted, free of charge, to any person obtaining a copy
  *  of this software and associated documentation files (the "Software"), to deal
@@ -23,63 +24,24 @@
  */
 package com.sonyericsson.hudson.plugins.gerrit.gerritevents.dto.events;
 
-import com.sonyericsson.hudson.plugins.gerrit.gerritevents.GerritQueryException;
-import com.sonyericsson.hudson.plugins.gerrit.gerritevents.GerritQueryHandler;
 import com.sonyericsson.hudson.plugins.gerrit.gerritevents.dto.GerritEventType;
 import com.sonyericsson.hudson.plugins.gerrit.gerritevents.dto.GerritJsonEvent;
 import com.sonyericsson.hudson.plugins.gerrit.gerritevents.dto.attr.Account;
-<<<<<<< HEAD
-import com.sonyericsson.hudson.plugins.gerrit.gerritevents.dto.attr.Change;
-import com.sonyericsson.hudson.plugins.gerrit.gerritevents.dto.attr.PatchSet;
-import com.sonyericsson.hudson.plugins.gerrit.gerritevents.dto.events.lifecycle.GerritEventLifecycle;
-import net.sf.json.JSONArray;
-=======
->>>>>>> d9b7e37b
 import net.sf.json.JSONObject;
-import org.slf4j.Logger;
-import org.slf4j.LoggerFactory;
-
-import java.io.IOException;
-import java.util.LinkedList;
-import java.util.List;
 
 import static com.sonyericsson.hudson.plugins.gerrit.gerritevents.dto.GerritEventKeys.UPLOADER;
 
 /**
  * A DTO representation of the patchset-created Gerrit Event.
+ *
  * @author Robert Sandell &lt;robert.sandell@sonyericsson.com&gt;
  */
-<<<<<<< HEAD
-public class PatchsetCreated extends GerritEventLifecycle implements GerritJsonEvent {
+public class PatchsetCreated extends GerritTriggeredEvent implements GerritJsonEvent {
 
-
-   private static final Logger logger = LoggerFactory.getLogger(PatchsetCreated.class);
-    /**
-     * The Gerrit change the event is related to.
-     */
-    private Change change;
-
-    /**
-     * Refers to a specific patchset within a change.
-     */
-    private PatchSet patchSet;
-
-    /**
-     * The uploader of the patch-set.
-     */
-    private Account uploader;
-=======
-public class PatchsetCreated extends GerritTriggeredEvent implements GerritJsonEvent {
     /* Uploader has been replaced by GerritTriggeredEvent.acconut.
      * This allows old builds to deserialize without warnings. */
     @SuppressWarnings("unused")
     private transient Account uploader;
->>>>>>> d9b7e37b
-
-    /**
-     * The changed files in this patchset.
-     */
-    private List<String> files;
 
     @Override
     public GerritEventType getEventType() {
@@ -89,40 +51,6 @@
     @Override
     public boolean isScorable() {
         return true;
-    }
-
-    /**
-     * Queries gerrit for the files included in this patch set.
-     * @param gerritQueryHandler the query handler, responsible for the queries to gerrit.
-     * @return a list of files that are part of this patch set.
-     */
-    public List<String> getFiles(GerritQueryHandler gerritQueryHandler) {
-        if (files == null) {
-            files = new LinkedList<String>();
-            try {
-                List<JSONObject> jsonList = gerritQueryHandler.queryFiles("change:" + getChange().getId());
-                for (JSONObject json : jsonList) {
-                    if (json.has("type") && "stats".equalsIgnoreCase(json.getString("type"))) {
-                        continue;
-                    }
-                    if (json.has("currentPatchSet")) {
-                        JSONObject currentPatchSet = json.getJSONObject("currentPatchSet");
-                        if (currentPatchSet.has("files")) {
-                            JSONArray changedFiles = currentPatchSet.optJSONArray("files");
-                            for (int i = 0; i < changedFiles.size(); i++) {
-                                JSONObject file = changedFiles.getJSONObject(i);
-                                files.add(file.getString("file"));
-                            }
-                        }
-                    }
-                }
-            } catch (IOException e) {
-                logger.error("IOException occured. ", e);
-            } catch (GerritQueryException e) {
-                logger.error("Bad query. ", e);
-            }
-        }
-        return files;
     }
 
     @Override
