--- conflicted
+++ resolved
@@ -98,7 +98,6 @@
      */
     public static final String SUBMITTER = "submitter";
     /**
-<<<<<<< HEAD
      * refupdate.
      */
     public static final String REFUPDATE = "refUpdate";
@@ -114,7 +113,7 @@
      * newrev.
      */
     public static final String NEWREV = "newRev";
-=======
+    /**
      * submitter.
      */
     public static final String AUTHOR = "author";
@@ -130,7 +129,6 @@
      * approval value.
      */
     public static final String VALUE = "value";
->>>>>>> db800301
 
     /**
      * Empty default constructor to hinder instantiation.
