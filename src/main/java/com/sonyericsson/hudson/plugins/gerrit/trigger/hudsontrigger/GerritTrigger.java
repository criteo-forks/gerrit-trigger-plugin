--- conflicted
+++ resolved
@@ -488,14 +488,10 @@
      */
     private void notifyOnTriggered(GerritTriggeredEvent event) {
         if (!silentMode) {
-<<<<<<< HEAD
             ToGerritRunListener listener = ToGerritRunListener.getInstance();
             if (listener != null) {
-                listener.onTriggered(myProject, event);
-            }
-=======
-            ToGerritRunListener.getInstance().onTriggered(job, event);
->>>>>>> cfaea0fa
+                listener.onTriggered(job, event);
+            }
         } else {
             if (event instanceof GerritEventLifecycle) {
                 ((GerritEventLifecycle)event).fireProjectTriggered(job);
@@ -881,10 +877,10 @@
 
         ToGerritRunListener listener = ToGerritRunListener.getInstance();
         if (listener != null) {
-            if (listener.isProjectTriggeredAndIncomplete(myProject, event)) {
+            if (listener.isProjectTriggeredAndIncomplete(job, event)) {
                 logger.trace("Already triggered and imcompleted.");
                 return false;
-            } else if (listener.isTriggered(myProject, event)) {
+            } else if (listener.isTriggered(job, event)) {
                 logger.trace("Already triggered.");
                 return false;
             }
@@ -993,18 +989,12 @@
      */
     public void gerritEvent(CommentAdded event) {
         logger.trace("event: {}", event);
-<<<<<<< HEAD
         ToGerritRunListener listener = ToGerritRunListener.getInstance();
         if (listener != null) {
-            if (listener.isBuilding(myProject, event)) {
+            if (listener.isBuilding(job, event)) {
                 logger.trace("Already building.");
                 return;
             }
-=======
-        if (ToGerritRunListener.getInstance().isBuilding(job, event)) {
-            logger.trace("Already building.");
-            return;
->>>>>>> cfaea0fa
         }
         if (isInteresting(event) && commentAddedMatch(event)) {
             logger.trace("The event is interesting.");
